const stripe = new Stripe('sk_test_51SNjUMCmTraQU9pzvX0oCkdah2Zn5ImLpcPhTRk5lRrZ0PRXDTPJnbZrloayGPwvI1AGjpmKhlopWe3cCANfe6M400zw0I5yH7');

<<<<<<< HEAD
// Initialize Stripe with secret key from environment variable
const stripe = new Stripe(process.env.STRIPE_SECRET_KEY);

// Constants
const PRODUCT_ID = 'prod_TKOJcY2oaB32Ja';
const MAX_METADATA_SIZE = 500 * 1024; // Stripe metadata limit is 500KB per key

// Sanitize email data for metadata storage
function sanitizeEmailData(emails) {
    if (!Array.isArray(emails)) {
        return [];
    }
    
    // Limit to 300 emails and sanitize each entry
    return emails.slice(0, 300).map(item => {
        if (!item || typeof item !== 'object') {
            return null;
        }
        
        const email = String(item.email || '').trim();
        const status = String(item.status || '').trim();
        
        // Basic validation
        if (!email || (status !== 'Valid' && status !== 'Invalid')) {
            return null;
        }
        
        return { email, status };
    }).filter(item => item !== null);
}

// Vercel serverless function handler
module.exports = async (req, res) => {
    // Set headers for all responses
    res.setHeader('Access-Control-Allow-Origin', '*');
    res.setHeader('Access-Control-Allow-Methods', 'POST, OPTIONS');
    res.setHeader('Access-Control-Allow-Headers', 'Content-Type');
    res.setHeader('Content-Type', 'application/json');
    
    // Security headers (matching validate-csv.js pattern)
    res.setHeader('X-Content-Type-Options', 'nosniff');
    res.setHeader('X-Frame-Options', 'DENY');
    res.setHeader('Referrer-Policy', 'strict-origin-when-cross-origin');

    if (req.method === 'OPTIONS') {
        res.status(200).end();
        return;
    }

    if (req.method !== 'POST') {
        return res.status(405).json({ error: 'Method not allowed' });
    }

    try {
        // Parse request body
        const { emails } = req.body;

        if (!emails || !Array.isArray(emails) || emails.length === 0) {
            return res.status(400).json({ error: 'Invalid email data' });
        }

        // Sanitize email data
        const sanitizedEmails = sanitizeEmailData(emails);
        
        if (sanitizedEmails.length === 0) {
            return res.status(400).json({ error: 'No valid email data provided' });
        }

        // Convert emails to JSON string for metadata
        const emailsJson = JSON.stringify(sanitizedEmails);
        
        // Check metadata size limit
        if (emailsJson.length > MAX_METADATA_SIZE) {
            return res.status(400).json({ error: 'Email data too large for processing' });
        }

         // Get the origin for success/cancel URLs
        const origin = req.headers.origin || req.headers.referer?.replace(/\/$/, '') || 'https://email-validator.pattens.tech';

        // Create Stripe checkout session
        const session = await stripe.checkout.sessions.create({
            payment_method_types: ['card'],
            line_items: [
                {
                    price_data: {
                        currency: 'gbp',
                        product: PRODUCT_ID,
                        unit_amount: 999, // £9.99 in pence
                    },
                    quantity: 1,
                },
            ],
            mode: 'payment',
            success_url: `${origin}/?session_id={CHECKOUT_SESSION_ID}`,
            cancel_url: `${origin}/`,
            metadata: {
                emails: emailsJson,
                emailCount: sanitizedEmails.length.toString(),
            },
        });

        return res.status(200).json({ 
            sessionId: session.id,
            url: session.url 
        });

    } catch (error) {
        console.error('Checkout session error:', error);
        
        // Handle Stripe-specific errors
        if (error.type === 'StripeCardError') {
            return res.status(400).json({ error: error.message });
        }
        
        return res.status(500).json({ 
            error: error.message || 'Error creating checkout session. Please try again.' 
        });
    }
};
=======
// Other code follows...
>>>>>>> 41c42711
<|MERGE_RESOLUTION|>--- conflicted
+++ resolved
@@ -1,8 +1,7 @@
-const stripe = new Stripe('sk_test_51SNjUMCmTraQU9pzvX0oCkdah2Zn5ImLpcPhTRk5lRrZ0PRXDTPJnbZrloayGPwvI1AGjpmKhlopWe3cCANfe6M400zw0I5yH7');
+const Stripe = require('stripe');
 
-<<<<<<< HEAD
 // Initialize Stripe with secret key from environment variable
-const stripe = new Stripe(process.env.STRIPE_SECRET_KEY);
+const stripe = new Stripe(process.env.sk_test_51SNjUMCmTraQU9pzvX0oCkdah2Zn5ImLpcPhTRk5lRrZ0PRXDTPJnbZrloayGPwvI1AGjpmKhlopWe3cCANfe6M400zw0I5yH7);
 
 // Constants
 const PRODUCT_ID = 'prod_TKOJcY2oaB32Ja';
@@ -119,7 +118,4 @@
             error: error.message || 'Error creating checkout session. Please try again.' 
         });
     }
-};
-=======
-// Other code follows...
->>>>>>> 41c42711
+};