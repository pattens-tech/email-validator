const Stripe = require('stripe');

<<<<<<< HEAD
// Initialize Stripe with environment variable
// For local development, use VERCEL_ENV or provide STRIPE_SECRET_KEY in .env.local
const stripeSecretKey = process.env.STRIPE_SECRET_KEY;

if (!stripeSecretKey) {
    throw new Error('STRIPE_SECRET_KEY environment variable is not set');
}

const stripe = new Stripe(stripeSecretKey);

// Set security headers
function setSecurityHeaders(res, origin) {
    // Allow requests from the application's domain
    const allowedOrigin = origin || 'https://email-validator.pattens.tech';
    res.setHeader('Access-Control-Allow-Origin', allowedOrigin);
    res.setHeader('Access-Control-Allow-Methods', 'POST, OPTIONS');
    res.setHeader('Access-Control-Allow-Headers', 'Content-Type');
    res.setHeader('X-Content-Type-Options', 'nosniff');
    res.setHeader('X-Frame-Options', 'DENY');
    res.setHeader('Referrer-Policy', 'strict-origin-when-cross-origin');
}

// Validate and sanitize email data
function validateEmailData(emails) {
    if (!Array.isArray(emails) || emails.length === 0) {
        return null;
    }

    // Filter valid email objects
    const validEmails = emails.filter(item => {
        return (
            item &&
            typeof item === 'object' &&
            typeof item.email === 'string' &&
            item.email.trim() !== '' &&
            typeof item.status === 'string' &&
            (item.status === 'Valid' || item.status === 'Invalid')
        );
    });

    return validEmails.length > 0 ? validEmails : null;
}

module.exports = async (req, res) => {
    // Get origin from request headers
    const origin = req.headers.origin;
    
    // Set security headers for all responses
    setSecurityHeaders(res, origin);

    // Handle OPTIONS request (CORS preflight)
    if (req.method === 'OPTIONS') {
        return res.status(200).end();
    }

    // Only allow POST requests
=======
// Initialize Stripe with secret key from environment variable
const stripe = new Stripe(process.env.sk_test_51SNjUMCmTraQU9pzvX0oCkdah2Zn5ImLpcPhTRk5lRrZ0PRXDTPJnbZrloayGPwvI1AGjpmKhlopWe3cCANfe6M400zw0I5yH7);

// Constants
const PRODUCT_ID = 'prod_TKOJcY2oaB32Ja';
const MAX_METADATA_SIZE = 500 * 1024; // Stripe metadata limit is 500KB per key

// Sanitize email data for metadata storage
function sanitizeEmailData(emails) {
    if (!Array.isArray(emails)) {
        return [];
    }
    
    // Limit to 300 emails and sanitize each entry
    return emails.slice(0, 300).map(item => {
        if (!item || typeof item !== 'object') {
            return null;
        }
        
        const email = String(item.email || '').trim();
        const status = String(item.status || '').trim();
        
        // Basic validation
        if (!email || (status !== 'Valid' && status !== 'Invalid')) {
            return null;
        }
        
        return { email, status };
    }).filter(item => item !== null);
}

// Vercel serverless function handler
module.exports = async (req, res) => {
    // Set headers for all responses
    res.setHeader('Access-Control-Allow-Origin', '*');
    res.setHeader('Access-Control-Allow-Methods', 'POST, OPTIONS');
    res.setHeader('Access-Control-Allow-Headers', 'Content-Type');
    res.setHeader('Content-Type', 'application/json');
    
    // Security headers (matching validate-csv.js pattern)
    res.setHeader('X-Content-Type-Options', 'nosniff');
    res.setHeader('X-Frame-Options', 'DENY');
    res.setHeader('Referrer-Policy', 'strict-origin-when-cross-origin');

    if (req.method === 'OPTIONS') {
        res.status(200).end();
        return;
    }

>>>>>>> b33fac82
    if (req.method !== 'POST') {
        return res.status(405).json({ error: 'Method not allowed' });
    }

    try {
<<<<<<< HEAD
        const { emails } = req.body;

        // Validate email data
=======
        // Parse request body
        const { emails } = req.body;

>>>>>>> b33fac82
        if (!emails || !Array.isArray(emails) || emails.length === 0) {
            return res.status(400).json({ error: 'Invalid email data' });
        }

<<<<<<< HEAD
        const validatedEmails = validateEmailData(emails);
        
        if (!validatedEmails) {
            return res.status(400).json({ error: 'No valid email data provided' });
        }

        // Use origin for redirect URLs
        const redirectOrigin = origin || 'https://email-validator.pattens.tech';
=======
        // Sanitize email data
        const sanitizedEmails = sanitizeEmailData(emails);
        
        if (sanitizedEmails.length === 0) {
            return res.status(400).json({ error: 'No valid email data provided' });
        }

        // Convert emails to JSON string for metadata
        const emailsJson = JSON.stringify(sanitizedEmails);
        
        // Check metadata size limit
        if (emailsJson.length > MAX_METADATA_SIZE) {
            return res.status(400).json({ error: 'Email data too large for processing' });
        }

         // Get the origin for success/cancel URLs
        const origin = req.headers.origin || req.headers.referer?.replace(/\/$/, '') || 'https://email-validator.pattens.tech';
>>>>>>> b33fac82

        // Create Stripe checkout session
        const session = await stripe.checkout.sessions.create({
            payment_method_types: ['card'],
<<<<<<< HEAD
            mode: 'payment',
=======
>>>>>>> b33fac82
            line_items: [
                {
                    price_data: {
                        currency: 'gbp',
<<<<<<< HEAD
                        product_data: {
                            name: 'Email Validation Report',
                            description: `Full validation report for ${validatedEmails.length} email${validatedEmails.length > 1 ? 's' : ''}`,
                        },
=======
                        product: PRODUCT_ID,
>>>>>>> b33fac82
                        unit_amount: 999, // £9.99 in pence
                    },
                    quantity: 1,
                },
            ],
<<<<<<< HEAD
            success_url: `${redirectOrigin}/?session_id={CHECKOUT_SESSION_ID}`,
            cancel_url: `${redirectOrigin}/`,
            metadata: {
                emailCount: validatedEmails.length.toString(),
                validEmails: validatedEmails.filter(e => e.status === 'Valid').length.toString(),
                invalidEmails: validatedEmails.filter(e => e.status === 'Invalid').length.toString(),
            },
        });

        return res.status(200).json({
            sessionId: session.id,
            url: session.url,
        });

    } catch (error) {
        console.error('Stripe error:', error);
        return res.status(500).json({ 
            error: error.message || 'Failed to create checkout session'
=======
            mode: 'payment',
            success_url: `${origin}/?session_id={CHECKOUT_SESSION_ID}`,
            cancel_url: `${origin}/`,
            metadata: {
                emails: emailsJson,
                emailCount: sanitizedEmails.length.toString(),
            },
        });

        return res.status(200).json({ 
            sessionId: session.id,
            url: session.url 
        });

    } catch (error) {
        console.error('Checkout session error:', error);
        
        // Handle Stripe-specific errors
        if (error.type === 'StripeCardError') {
            return res.status(400).json({ error: error.message });
        }
        
        return res.status(500).json({ 
            error: error.message || 'Error creating checkout session. Please try again.' 
>>>>>>> b33fac82
        });
    }
};<|MERGE_RESOLUTION|>--- conflicted
+++ resolved
@@ -1,6 +1,5 @@
 const Stripe = require('stripe');
 
-<<<<<<< HEAD
 // Initialize Stripe with environment variable
 // For local development, use VERCEL_ENV or provide STRIPE_SECRET_KEY in .env.local
 const stripeSecretKey = process.env.STRIPE_SECRET_KEY;
@@ -57,76 +56,18 @@
     }
 
     // Only allow POST requests
-=======
-// Initialize Stripe with secret key from environment variable
-const stripe = new Stripe(process.env.sk_test_51SNjUMCmTraQU9pzvX0oCkdah2Zn5ImLpcPhTRk5lRrZ0PRXDTPJnbZrloayGPwvI1AGjpmKhlopWe3cCANfe6M400zw0I5yH7);
-
-// Constants
-const PRODUCT_ID = 'prod_TKOJcY2oaB32Ja';
-const MAX_METADATA_SIZE = 500 * 1024; // Stripe metadata limit is 500KB per key
-
-// Sanitize email data for metadata storage
-function sanitizeEmailData(emails) {
-    if (!Array.isArray(emails)) {
-        return [];
-    }
-    
-    // Limit to 300 emails and sanitize each entry
-    return emails.slice(0, 300).map(item => {
-        if (!item || typeof item !== 'object') {
-            return null;
-        }
-        
-        const email = String(item.email || '').trim();
-        const status = String(item.status || '').trim();
-        
-        // Basic validation
-        if (!email || (status !== 'Valid' && status !== 'Invalid')) {
-            return null;
-        }
-        
-        return { email, status };
-    }).filter(item => item !== null);
-}
-
-// Vercel serverless function handler
-module.exports = async (req, res) => {
-    // Set headers for all responses
-    res.setHeader('Access-Control-Allow-Origin', '*');
-    res.setHeader('Access-Control-Allow-Methods', 'POST, OPTIONS');
-    res.setHeader('Access-Control-Allow-Headers', 'Content-Type');
-    res.setHeader('Content-Type', 'application/json');
-    
-    // Security headers (matching validate-csv.js pattern)
-    res.setHeader('X-Content-Type-Options', 'nosniff');
-    res.setHeader('X-Frame-Options', 'DENY');
-    res.setHeader('Referrer-Policy', 'strict-origin-when-cross-origin');
-
-    if (req.method === 'OPTIONS') {
-        res.status(200).end();
-        return;
-    }
-
->>>>>>> b33fac82
     if (req.method !== 'POST') {
         return res.status(405).json({ error: 'Method not allowed' });
     }
 
     try {
-<<<<<<< HEAD
         const { emails } = req.body;
 
         // Validate email data
-=======
-        // Parse request body
-        const { emails } = req.body;
-
->>>>>>> b33fac82
         if (!emails || !Array.isArray(emails) || emails.length === 0) {
             return res.status(400).json({ error: 'Invalid email data' });
         }
 
-<<<<<<< HEAD
         const validatedEmails = validateEmailData(emails);
         
         if (!validatedEmails) {
@@ -135,51 +76,24 @@
 
         // Use origin for redirect URLs
         const redirectOrigin = origin || 'https://email-validator.pattens.tech';
-=======
-        // Sanitize email data
-        const sanitizedEmails = sanitizeEmailData(emails);
-        
-        if (sanitizedEmails.length === 0) {
-            return res.status(400).json({ error: 'No valid email data provided' });
-        }
-
-        // Convert emails to JSON string for metadata
-        const emailsJson = JSON.stringify(sanitizedEmails);
-        
-        // Check metadata size limit
-        if (emailsJson.length > MAX_METADATA_SIZE) {
-            return res.status(400).json({ error: 'Email data too large for processing' });
-        }
-
-         // Get the origin for success/cancel URLs
-        const origin = req.headers.origin || req.headers.referer?.replace(/\/$/, '') || 'https://email-validator.pattens.tech';
->>>>>>> b33fac82
 
         // Create Stripe checkout session
         const session = await stripe.checkout.sessions.create({
             payment_method_types: ['card'],
-<<<<<<< HEAD
             mode: 'payment',
-=======
->>>>>>> b33fac82
             line_items: [
                 {
                     price_data: {
                         currency: 'gbp',
-<<<<<<< HEAD
                         product_data: {
                             name: 'Email Validation Report',
                             description: `Full validation report for ${validatedEmails.length} email${validatedEmails.length > 1 ? 's' : ''}`,
                         },
-=======
-                        product: PRODUCT_ID,
->>>>>>> b33fac82
                         unit_amount: 999, // £9.99 in pence
                     },
                     quantity: 1,
                 },
             ],
-<<<<<<< HEAD
             success_url: `${redirectOrigin}/?session_id={CHECKOUT_SESSION_ID}`,
             cancel_url: `${redirectOrigin}/`,
             metadata: {
@@ -198,32 +112,6 @@
         console.error('Stripe error:', error);
         return res.status(500).json({ 
             error: error.message || 'Failed to create checkout session'
-=======
-            mode: 'payment',
-            success_url: `${origin}/?session_id={CHECKOUT_SESSION_ID}`,
-            cancel_url: `${origin}/`,
-            metadata: {
-                emails: emailsJson,
-                emailCount: sanitizedEmails.length.toString(),
-            },
-        });
-
-        return res.status(200).json({ 
-            sessionId: session.id,
-            url: session.url 
-        });
-
-    } catch (error) {
-        console.error('Checkout session error:', error);
-        
-        // Handle Stripe-specific errors
-        if (error.type === 'StripeCardError') {
-            return res.status(400).json({ error: error.message });
-        }
-        
-        return res.status(500).json({ 
-            error: error.message || 'Error creating checkout session. Please try again.' 
->>>>>>> b33fac82
         });
     }
 };